--- conflicted
+++ resolved
@@ -27,11 +27,7 @@
 ----
 
 - Simple CRUD
-<<<<<<< HEAD
-- Compact-UUID type
-=======
 - puffID type
->>>>>>> 1457f88c
 - ChaCha20-Poly1305 encrypted packet transmission 
 - Key based authentication
 - Lightweight protocol